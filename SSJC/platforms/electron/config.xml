--- conflicted
+++ resolved
@@ -7,12 +7,8 @@
     <author email="dev@cordova.apache.org" href="http://cordova.io">
         SSJC
     </author>
-<<<<<<< HEAD
-    <content src="index.html" />
-=======
     <content src="login.html" />
     <access origin="*" />
->>>>>>> 210960ed
     <allow-intent href="http://*/*" />
     <allow-intent href="https://*/*" />
     <allow-intent href="tel:*" />
