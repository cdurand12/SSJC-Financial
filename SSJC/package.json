--- conflicted
+++ resolved
@@ -16,16 +16,13 @@
     "compute-covariance": "^1.0.1",
     "cordova-browser": "^6.0.0",
     "cordova-electron": "^1.1.1",
-<<<<<<< HEAD
     "cordova-plugin-advanced-http": "^2.4.1",
     "cordova-plugin-file": "^6.0.2",
     "jquery": "^3.4.1",
     "math.js": "^1.1.46",
     "mathjs": "^6.6.2",
     "portfolio-allocation": "0.0.7"
-=======
     "firebase": "^7.8.2"
->>>>>>> 210960ed
   },
   "devDependencies": {
     "cordova-plugin-whitelist": "^1.3.4"
