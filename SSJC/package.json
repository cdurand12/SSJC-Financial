{
  "name": "helloworld",
  "displayName": "SSJC Financial",
  "version": "1.0.0",
  "description": "Stock program.",
  "main": "index.js",
  "scripts": {
    "test": "echo \"Error: no test specified\" && exit 1"
  },
  "keywords": [
    "ecosystem:cordova"
  ],
  "author": "SSJC",
  "license": "Apache-2.0",
  "dependencies": {
<<<<<<< HEAD
    "cordova-android": "^8.1.0",
=======
    "compute-covariance": "^1.0.1",
>>>>>>> b2ad60cd
    "cordova-browser": "^6.0.0",
    "cordova-electron": "^1.1.1",
    "cordova-plugin-advanced-http": "^2.4.1",
    "cordova-plugin-file": "^6.0.2",
    "firebase": "^7.8.2",
    "jquery": "^3.4.1",
    "math.js": "^1.1.46",
    "mathjs": "^6.6.2",
    "portfolio-allocation": "0.0.7"
  },
  "devDependencies": {
    "cordova-plugin-whitelist": "^1.3.4"
  },
  "cordova": {
    "plugins": {
      "cordova-plugin-whitelist": {}
    },
    "platforms": [
      "browser",
      "electron"
    ]
  }
}<|MERGE_RESOLUTION|>--- conflicted
+++ resolved
@@ -13,11 +13,8 @@
   "author": "SSJC",
   "license": "Apache-2.0",
   "dependencies": {
-<<<<<<< HEAD
     "cordova-android": "^8.1.0",
-=======
     "compute-covariance": "^1.0.1",
->>>>>>> b2ad60cd
     "cordova-browser": "^6.0.0",
     "cordova-electron": "^1.1.1",
     "cordova-plugin-advanced-http": "^2.4.1",
