--- conflicted
+++ resolved
@@ -30,13 +30,6 @@
   </script>
   <script src="js/iexrest.js"></script>
   <script src="js/markowitz.js"></script>
-<<<<<<< HEAD
-</head>
-<body>
-    <br />
-    <button id="submitbutton" type="button" onclick="analyze()">Anaylze Me</button>
-    <br />
-=======
   <script src="js/login.js"></script>
 </head>
 <body>
@@ -47,7 +40,6 @@
 
     <br />
 
->>>>>>> b2ad60cd
     <table id="stocktable">
         <th>Stock</th>
         <th># of Stocks</th>
@@ -61,11 +53,7 @@
         <th>Portfolio %</th>
         <tr id="row1">
             <td><input oninput="this.value = this.value.toUpperCase()" type="text" placeholder="STCK1" onchange="iexconnect2()" id="stck1" class="stock" /></td>
-<<<<<<< HEAD
-            <td><input type="number" placeholder="0" oninput="calcValue('ask1')" id="num1" class="num" /></td>
-=======
             <td><input type="number" placeholder="0" oninput="calcValue('ask1')" id="num1" class="num" onchange="writeNewPortfolio()" /></td>
->>>>>>> b2ad60cd
             <td><input disabled="true" type="text" placeholder="Last Price" id="ask1" class="ask" /></td>
             <td><input disabled="true" type="text" placeholder="Bid Price" id="bid1" class="bid" /></td>
             <td><input disabled="true" placeholder="Size" id="asize1" class="absize" /></td>
@@ -77,11 +65,7 @@
         </tr>
         <tr id="row2">
             <td><input oninput="this.value = this.value.toUpperCase()" type="text" placeholder="STCK2" onchange="iexconnect2()" id="stck2" class="stock" /></td>
-<<<<<<< HEAD
-            <td><input type="number" placeholder="0" oninput="calcValue('ask2')" id="num2" class="num" /></td>
-=======
             <td><input type="number" placeholder="0" oninput="calcValue('ask2')" id="num2" class="num" onchange="writeNewPortfolio()" /></td>
->>>>>>> b2ad60cd
             <td><input disabled="true" type="text" placeholder="Last Price" id="ask2" class="ask" /></td>
             <td><input disabled="true" type="text" placeholder="Bid Price" id="bid2" class="bid" /></td>
             <td><input disabled="true" placeholder="Size" id="asize2" class="absize" /></td>
@@ -94,11 +78,7 @@
         </tr>
         <tr id="row3">
             <td><input oninput="this.value = this.value.toUpperCase()" type="text" placeholder="STCK3" onchange="iexconnect2()" id="stck3" class="stock" /></td>
-<<<<<<< HEAD
-            <td><input type="number" placeholder="0" oninput="calcValue('ask3')" id="num3" class="num" /></td>
-=======
             <td><input type="number" placeholder="0" oninput="calcValue('ask3')" id="num3" class="num" onchange="writeNewPortfolio()" /></td>
->>>>>>> b2ad60cd
             <td><input disabled="true" type="text" placeholder="Last Price" id="ask3" class="ask" /></td>
             <td><input disabled="true" type="text" placeholder="Bid Price" id="bid3" class="bid" /></td>
             <td><input disabled="true" placeholder="Size" id="asize3" class="absize" /></td>
@@ -108,59 +88,6 @@
             <td><input disabled="true" type="text" placeholder="Total Value" id="value3" /></td>
             <td><input disabled="true" placeholder="%" id="ppr3" class="ppr"/></td>
             <td class="xb"><img src="img/redx.png" onclick="deletespecificrow()" height="10" width="10" vspace="5" /></td>
-<<<<<<< HEAD
-        </tr>
-    </table>
-    <img src="https://image.flaticon.com/icons/svg/149/149145.svg" height="30" width="30" vspace="5" onclick="addrow(0)" />
-    <img src="https://image.flaticon.com/icons/svg/1783/1783121.svg" height="30" width="30" vspace="5" onclick="deleterow(0)" />
-    <br />
-    <br />
-    <br />
-    <h1>Watchlist</h1>
-    <br />
-    <button onclick="">Populate</button>
-    <br />
-    <table id="watchlist">
-        <th>Stock</th>
-        <th>Last Price</th>
-        <th>Bid Price</th>
-        <th>Ask Size</th>
-        <th>Bid Size</th>
-        <th>Net Change</th>
-        <th>Change %</th>
-        <tr id="wrow1">
-            <td><input oninput="this.value = this.value.toUpperCase()" type="text" placeholder="STCK1" class="stock" /></td>
-            <td><input disabled="true" type="text" placeholder="Last Price" class="ask" /></td>
-            <td><input disabled="true" type="text" placeholder="Bid Price" class="bid" /></td>
-            <td><input disabled="true" placeholder="Size" class="absize" /></td>
-            <td><input disabled="true" placeholder="Size" class="absize" /></td>
-            <td><input disabled="true" type="text" placeholder="Net Change" oninput="color('change1')" class="net" /></td>
-            <td><input disabled="true" type="text" placeholder="Change %" oninput="color('percent1')" class="perc" /></td>
-        </tr>
-        <tr id="wrow2">
-            <td><input oninput="this.value = this.value.toUpperCase()" type="text" placeholder="STCK2" class="stock" /></td>
-            <td><input disabled="true" type="text" placeholder="Last Price" class="ask" /></td>
-            <td><input disabled="true" type="text" placeholder="Bid Price" class="bid" /></td>
-            <td><input disabled="true" placeholder="Size" class="absize" /></td>
-            <td><input disabled="true" placeholder="Size" class="absize" /></td>
-            <td><input disabled="true" type="text" placeholder="Net Change" oninput="color('change2')" class="net" /></td>
-            <td><input disabled="true" type="text" placeholder="Change %" oninput="color('percent2')" class="perc" /></td>
-            <td class="xb"><img src="img/redx.png" onclick="deletespecificrow()" height="10" width="10" vspace="5" /></td>
-        </tr>
-        <tr id="wrow3">
-            <td><input oninput="this.value = this.value.toUpperCase()" type="text" placeholder="STCK3" class="stock" /></td>
-            <td><input disabled="true" type="text" placeholder="Last Price" class="ask" /></td>
-            <td><input disabled="true" type="text" placeholder="Bid Price" class="bid" /></td>
-            <td><input disabled="true" placeholder="Size" class="absize" /></td>
-            <td><input disabled="true" placeholder="Size" class="absize" /></td>
-            <td><input disabled="true" type="text" placeholder="Net Change" oninput="color('change3')" class="net" /></td>
-            <td><input disabled="true" type="text" placeholder="Change %" oninput="color('percent3')" class="perc" /></td>
-            <td class="xb"><img src="img/redx.png" onclick="deletespecificrow()" height="10" width="10" vspace="5" /></td>
-        </tr>
-    </table>
-    <img src="https://image.flaticon.com/icons/svg/149/149145.svg" height="30" width="30" vspace="5" onclick="addrow(1)" />
-    <img src="https://image.flaticon.com/icons/svg/1783/1783121.svg" height="30" width="30" vspace="5" onclick="deleterow(1)" />
-=======
         </tr>
     </table>
     <img src="https://image.flaticon.com/icons/svg/149/149145.svg" height="30" width="30" vspace="5" onclick="addrow(0)" />
@@ -223,6 +150,5 @@
     window.onload = function(){popPortfolio(); setTimeout(iexconnect2, 1000)};
     </script>
 
->>>>>>> b2ad60cd
 </body>
 </html>